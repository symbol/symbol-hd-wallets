--- conflicted
+++ resolved
@@ -1,12 +1,7 @@
 {
   "name": "symbol-hd-wallets",
-<<<<<<< HEAD
   "version": "0.9.3",
   "description": "Symbol library to handle hyper-deterministic wallets",
-=======
-  "version": "0.9.2",
-  "description": "Symbol library to handle hierarchical deterministic wallets",
->>>>>>> 6edf8763
   "author": "",
   "main": "dist/index.js",
   "typings": "dist/index.d.ts",
