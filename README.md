--- conflicted
+++ resolved
@@ -33,23 +33,9 @@
 MnemonicPassPhrase.createRandom('french');
 
 // random 24-words mnemonic with japanese wordlist
-<<<<<<< HEAD
-const mnemonic = MnemonicPassPhrase.createRandom('japanese');
-
-// create mnemonic from 24 known words
-const words = 'alpha pattern real admit vacuum wall ready code '
-            + 'correct program depend valid focus basket whisper firm '
-            + 'tray fit rally day dance demise engine mango';
-const mnemonic = new MnemonicPassPhrase(words.join(' '));
-
-// another way to create mnemonic is from Entropy(seed Hex string). language is optional
-const mnemonic = MnemonicPassPhrase.createFromEntropy('07142acb81df09ed6cb16830957cebf865a2267ea2bae7aafac51c037474929c','english')
-=======
 MnemonicPassPhrase.createRandom('japanese');
 
->>>>>>> 5d4f968f
 ```
-
 ### Generating a password-protected mnemonic pass phrase seed (for storage)
 
 ```ts
@@ -75,22 +61,6 @@
 
 ### Generating an extended key from a mnemonic pass phrase
 
-<<<<<<< HEAD
-```typescript
-import {MnemonicPassPhrase, ExtendedKey} from 'nem2-hd-wallets';
-
-// using BIP39 mnemonic pass phrase for BIP32 extended keys generation
-const mnemonic = MnemonicPassPhrase.createRandom();
-
-// Example 1: create extended key from mnemonic seed (network parameter is optional)
-const bip32Seed = mnemonic.toSeed(); // using empty password
-const hexSeed = bip32Seed.toString('hex')
-const xkey = ExtendedKey.createFromSeed(hexSeed, Network.CATAPULT);
-
-// Example 2: create extended key from hex Entropy
-const hexEntropy = mnemonic.toEntropy(); // using empty password
-const xkey = ExtendedKey.createFromEntropy(hexEntropy, Network.CATAPULT);
-=======
 ```ts
 // examples/GeneratingARootMasterExtendedKeyForKnownPassPhrase.ts
 
@@ -116,7 +86,6 @@
 const mnemonic = MnemonicPassPhrase.createRandom();
 const bip32Seed = mnemonic.toSeed();
 
->>>>>>> 5d4f968f
 ```
 
 ### Generating a hyper-deterministic wallet (CATAPULT **mijin** and **mijinTest** compatible)
